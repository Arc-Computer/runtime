--- conflicted
+++ resolved
@@ -31,12 +31,7 @@
 
 dependencies = [
     "wrapt>=1.14.0",
-<<<<<<< HEAD
     "grpcio==1.73.0",
-=======
-    "grpcio>=1.50.0",
-    "protobuf>=3.20.0,<7.0.0",
->>>>>>> 5628263c
     "httpx>=0.25.0",
 ]
 
